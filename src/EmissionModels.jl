--- conflicted
+++ resolved
@@ -9,12 +9,7 @@
 
 # Exports
 export EmissionModel, RegressionEmission
-<<<<<<< HEAD
-export GaussianEmission,
-    GaussianRegressionEmission, BernoulliRegressionEmission, PoissonRegressionEmission
-=======
 export GaussianEmission, GaussianRegressionEmission, BernoulliRegressionEmission, PoissonRegressionEmission, AutoRegressionEmission
->>>>>>> f333b6f5
 export CompositeModelEmission
 export sample, loglikelihood, fit!
 
@@ -724,12 +719,9 @@
     return model
 end
 
-<<<<<<< HEAD
-=======
 # pass in inner model and original data
 # reshape the data into gaussian regression data
 
->>>>>>> f333b6f5
 """
     AutoRegressionEmission <: EmissionModel
 
@@ -738,9 +730,6 @@
 # Fields
 - `inner_model::AutoRegression`: The underlying autoregressive model used for the emissions.
 """
-<<<<<<< HEAD
-mutable struct AutoRegressionEmission <: EmissionModel end
-=======
 mutable struct AutoRegressionEmission <: AutoRegressiveEmission
     output_dim::Int
     order::Int
@@ -829,7 +818,6 @@
 
     return Φ_gaussian
 end
->>>>>>> f333b6f5
 
 """
     sample(model::AutoRegressionEmission, Y_prev::Matrix{<:Real}; observation_sequence::Matrix{<:Real}=Matrix{Float64}(undef, 0, model.output_dim))
@@ -852,17 +840,6 @@
 sequence = sample(model, Y_prev, observation_sequence=sequence)
 # output
 """
-<<<<<<< HEAD
-function sample(
-    model::AutoRegressionEmission,
-    Y_prev::Matrix{<:Real};
-    observation_sequence::Matrix{<:Real}=Matrix{Float64}(undef, 0, model.output_dim),
-)
-    full_sequence = vcat(Y_prev, observation_sequence)
-
-    # get the n+1th observation
-    new_observation = sample(model, full_sequence[(end - model.order + 1):end, :]; n=1)
-=======
 
 function sample(model::AutoRegressiveEmission, Φ::Union{Matrix{<:Real}, Vector{<:Real}})
     # Create the design matrix Φ using past observations
@@ -874,7 +851,6 @@
     if size(Φ, 1) < order
         error("Y_prev must have at least as many rows as the AR order.")
     end
->>>>>>> f333b6f5
 
     # Ensure Φ is a 2D matrix even if it's a single sample
     Φ = size(Φ, 2) == 1 ? reshape(Φ, 1, :) : Φ
@@ -882,8 +858,6 @@
     # Flatten the last `order` rows of Y_prev to construct Φ
     Φ = reshape(Φ', 1, :)
 
-<<<<<<< HEAD
-=======
     # Add intercept column if specified -> need to do this before reshape so that you include enough 1s in flattened vector
     if model.include_intercept
         Φ = hcat(ones(size(Φ, 1)), Φ)
@@ -895,7 +869,6 @@
     return Φ * model.β + noise
 end
 
->>>>>>> f333b6f5
 """
     loglikelihood(model::AutoRegressionEmission, Y_prev::Matrix{<:Real}, Y::Matrix{<:Real})
 
@@ -917,59 +890,12 @@
 loglikelihoods = loglikelihood(model, Y_prev, Y)
 # output
 """
-<<<<<<< HEAD
-function loglikelihood(
-    model::AutoRegressionEmission, Y_prev::Matrix{<:Real}, Y::Matrix{<:Real}
-)
-    Φ_gaussian = AR_to_Gaussian_data(Y_prev, Y)
-
-    # extract inner gaussian regression and wrap it with a GaussianEmission <- old comment from when we had inner_models
-    innerGaussianRegression_emission = model.innerGaussianRegression
-
-    return loglikelihood(innerGaussianRegression_emission, Φ_gaussian, Y)
-end
-
-"""
-    fit!(model::AutoRegressionEmission, Y_prev::Matrix{<:Real}, Y::Matrix{<:Real}, w::Vector{Float64}=ones(size(Y, 1)))
-
-Calls to fit!() function in RegressionModels.jl to fit the autoregressive emission model to the data `Y` using the previous observations `Y_prev` and the provided weights `w`.
-
-# Arguments
-- `model::AutoRegressionEmission`: The autoregressive emission model to be fitted.
-- `Y_prev::Matrix{<:Real}`: The matrix of previous observations, where each row represents an observation.
-- `Y::Matrix{<:Real}`: The data matrix, where each row represents an observation.
-- `w::Vector{Float64}`: A vector of weights corresponding to each observation (defaults to a vector of ones).
-
-# Returns
-- `Nothing`: The function modifies the model in place.
-
-# Examples
-```jldoctest; output = false, filter = r"(?s).*" => s""
-model = AutoRegressionEmission(AutoRegression(output_dim=2, order=10))
-Y_prev = randn(10, 2)
-Y = randn(10, 2)
-fit!(model, Y_prev, Y)
-# output
-"""
-# function fit!(model::AutoRegressionEmission, Y_prev::Matrix{<:Real}, Y::Matrix{<:Real}, w::Vector{Float64}=ones(size(Y, 1)))
-#     fit!(model.inner_model, Y_prev, Y, w)
-# end
-
-function fit!(
-    model::AutoRegressionEmission,
-    Y_prev::Matrix{<:Real},
-    Y::Matrix{<:Real},
-    w::Vector{Float64}=ones(size(Y, 1)),
-)
-    return fit!(model, Y_prev, Y, w)
-=======
 
 function loglikelihood(model::AutoRegressiveEmission, Y_prev::Matrix{<:Real}, Y::Matrix{<:Real})
     # confirm that the model has valid parameters
     Φ_gaussian = AR_to_Gaussian_data(Y_prev, Y)
 
     return loglikelihood(model.innerGaussianRegression, Φ_gaussian, Y)
->>>>>>> f333b6f5
 end
 
 """
