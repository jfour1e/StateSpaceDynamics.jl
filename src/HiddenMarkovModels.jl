--- conflicted
+++ resolved
@@ -122,12 +122,7 @@
     state_sequence = Vector{Int}(undef, n)
     
     # Handle case where X is nothing and is being passed to a non-regression emission
-<<<<<<< HEAD
     initial_observation = isnothing(X) ? sample(model.B[1]) : sample(model.B[1], X)
-=======
-    initial_observation = isnothing(X) ? emission_sample(model.B[1]) : emission_sample(model.B[1], X, n=1)  # FIx this funciton
-    println(size(initial_observation))
->>>>>>> 1375a87e
     output_dimension = length(initial_observation)
     
     observation_sequence = Matrix{eltype(initial_observation)}(undef, n, output_dimension)
@@ -139,11 +134,7 @@
     # Sample the state paths and observations
     for i in 2:n
         state_sequence[i] = rand(Categorical(model.A[state_sequence[i - 1], :]))
-<<<<<<< HEAD
         observation_sequence[i, :] = isnothing(X) ? sample(model.B[state_sequence[i]]) : sample(model.B[state_sequence[i]], X)
-=======
-        observation_sequence[i, :] .= isnothing(X) ? emission_sample(model.B[state_sequence[i]]) : emission_sample(model.B[state_sequence[i]], X)
->>>>>>> 1375a87e
     end
 
     return state_sequence, observation_sequence
