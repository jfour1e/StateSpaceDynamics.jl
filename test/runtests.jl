--- conflicted
+++ resolved
@@ -8,136 +8,127 @@
 using SpecialFunctions
 using Test
 
-# """
-# Tests for MixtureModels.jl
-# """
-
-# include("MixtureModels/GaussianMixtureModel.jl")
-# include("MixtureModels/PoissonMixtureModel.jl")
-
-# @testset "MixtureModels.jl Tests" begin
-#     # Test GaussianMixtureModel
-#     # Initialize test models
-#     # Standard GaussianMixtureModel model
-#     # Number of clusters
-#     k = 3
-#     # Dimension of data points
-#     data_dim = 2
-#     # Construct gmm
-#     standard_gmm = GaussianMixtureModel(k, data_dim)
-#     # Generate sample data
-#     standard_data = randn(10, data_dim)
-#     # Test constructor method of GaussianMixtureModel
-#     test_GaussianMixtureModel_properties(standard_gmm, k, data_dim)
-#     # Vector-data GaussianMixtureModel model
-#     # Number of clusters
-#     k = 2
-#     # Dimension of data points
-#     data_dim = 1
-#     # Construct gmm
-#     vector_gmm = GaussianMixtureModel(k, data_dim)
-#     # Generate sample data
-#     vector_data = randn(1000,)
-#     # Test constructor method of GaussianMixtureModel
-#     test_GaussianMixtureModel_properties(vector_gmm, k, data_dim)
-
-#     # Test EM methods of the GaussianMixtureModels
-
-#     # Paired data and GaussianMixtureModels to test
-#     tester_set = [
-#         (standard_gmm, standard_data), 
-#         (vector_gmm, vector_data),
-#         ]
-
-#     for (gmm, data) in tester_set
-#         k = gmm.k
-#         data_dim = size(data, 2)
-
-#         gmm = GaussianMixtureModel(k, data_dim)
-#         testGaussianMixtureModel_EStep(gmm, data)
-
-#         gmm = GaussianMixtureModel(k, data_dim)
-#         testGaussianMixtureModel_MStep(gmm, data)
-
-#         gmm = GaussianMixtureModel(k, data_dim)
-#         testGaussianMixtureModel_fit(gmm, data)
-
-#         gmm = GaussianMixtureModel(k, data_dim)
-#         test_log_likelihood(gmm, data)
-#     end
+"""
+Tests for MixtureModels.jl
+"""
+
+include("MixtureModels/GaussianMixtureModel.jl")
+include("MixtureModels/PoissonMixtureModel.jl")
+
+@testset "MixtureModels.jl Tests" begin
+    # Test GaussianMixtureModel
+    # Initialize test models
+    # Standard GaussianMixtureModel model
+    # Number of clusters
+    k = 3
+    # Dimension of data points
+    data_dim = 2
+    # Construct gmm
+    standard_gmm = GaussianMixtureModel(k, data_dim)
+    # Generate sample data
+    standard_data = randn(10, data_dim)
+    # Test constructor method of GaussianMixtureModel
+    test_GaussianMixtureModel_properties(standard_gmm, k, data_dim)
+    # Vector-data GaussianMixtureModel model
+    # Number of clusters
+    k = 2
+    # Dimension of data points
+    data_dim = 1
+    # Construct gmm
+    vector_gmm = GaussianMixtureModel(k, data_dim)
+    # Generate sample data
+    vector_data = randn(1000,)
+    # Test constructor method of GaussianMixtureModel
+    test_GaussianMixtureModel_properties(vector_gmm, k, data_dim)
+
+    # Test EM methods of the GaussianMixtureModels
+
+    # Paired data and GaussianMixtureModels to test
+    tester_set = [
+        (standard_gmm, standard_data), 
+        (vector_gmm, vector_data),
+        ]
+
+    for (gmm, data) in tester_set
+        k = gmm.k
+        data_dim = size(data, 2)
+
+        gmm = GaussianMixtureModel(k, data_dim)
+        testGaussianMixtureModel_EStep(gmm, data)
+
+        gmm = GaussianMixtureModel(k, data_dim)
+        testGaussianMixtureModel_MStep(gmm, data)
+
+        gmm = GaussianMixtureModel(k, data_dim)
+        testGaussianMixtureModel_fit(gmm, data)
+
+        gmm = GaussianMixtureModel(k, data_dim)
+        test_log_likelihood(gmm, data)
+    end
   
-#     # Test PoissonMixtureModel
-#     k = 3  # Number of clusters
-    
-<<<<<<< HEAD
-#     # Simulate some Poisson-distributed data using the sample function
-#     # First, define a temporary PMM for sampling purposes
-#     temp_pmm = PoissonMixtureModel(k)
-#     temp_pmm.λₖ = [5.0, 10.0, 15.0]  # Assign some λ values for generating data
-#     temp_pmm.πₖ = [1/3, 1/3, 1/3]  # Equal mixing coefficients for simplicity
-#     data = SSM.sample(temp_pmm, 300)  # Generate sample data
-=======
+    # Test PoissonMixtureModel
+    k = 3  # Number of clusters
+    
     # Simulate some Poisson-distributed data using the sample function
     # First, define a temporary PMM for sampling purposes
     temp_pmm = PoissonMixtureModel(k)
     temp_pmm.λₖ = [5.0, 10.0, 15.0]  # Assign some λ values for generating data
     temp_pmm.πₖ = [1/3, 1/3, 1/3]  # Equal mixing coefficients for simplicity
-    data = StateSpaceDynamics.sample(temp_pmm, 300)  # Generate sample data
->>>>>>> 821c5c82
-    
-#     standard_pmm = PoissonMixtureModel(k)
-    
-#     # Conduct tests
-#     test_PoissonMixtureModel_properties(standard_pmm, k)
-    
-#     tester_set = [(standard_pmm, data)]
-    
-#     for (pmm, data) in tester_set
-#         pmm = PoissonMixtureModel(k)
-#         testPoissonMixtureModel_EStep(pmm, data)
-#         pmm = PoissonMixtureModel(k)
-#         testPoissonMixtureModel_MStep(pmm, data)
-#         pmm = PoissonMixtureModel(k)
-#         testPoissonMixtureModel_fit(pmm, data)
-#         pmm = PoissonMixtureModel(k)
-#         test_log_likelihood(pmm, data)
-#     end
-# end
-
-# """
-# Tests for HiddenMarkovModels.jl
-# """
-
-# include("HiddenMarkovModels/HiddenMarkovModels.jl")
-
-# @testset "HiddenMarkovModels.jl Tests" begin
-#     test_toy_HMM()
-#     test_GaussianHMM_constructor()
-#     test_HMM_forward_and_back()
-#     test_HMM_gamma_xi()
-#     test_HMM_E_step()
-#     test_HMM_M_step()
-#     test_HMM_EM()
-# end
-
-# """
-# Tests for LDS.jl
-# """
-
-
-# include("LDS/LDS.jl")
-
-# @testset "LDS Tests" begin
-#     test_LDS_with_params()
-#     test_LDS_without_params()
-#     test_LDS_E_Step()
-#     test_LDS_M_Step!()
-#     test_LDS_EM()
-#     test_LDS_gradient()
-#     test_LDS_Hessian()
-#     test_EM_numeric_RTS()
-#     test_EM_numeric_Direct()
-# end
+    data = SSM.sample(temp_pmm, 300)  # Generate sample data
+    
+    standard_pmm = PoissonMixtureModel(k)
+    
+    # Conduct tests
+    test_PoissonMixtureModel_properties(standard_pmm, k)
+    
+    tester_set = [(standard_pmm, data)]
+    
+    for (pmm, data) in tester_set
+        pmm = PoissonMixtureModel(k)
+        testPoissonMixtureModel_EStep(pmm, data)
+        pmm = PoissonMixtureModel(k)
+        testPoissonMixtureModel_MStep(pmm, data)
+        pmm = PoissonMixtureModel(k)
+        testPoissonMixtureModel_fit(pmm, data)
+        pmm = PoissonMixtureModel(k)
+        test_log_likelihood(pmm, data)
+    end
+end
+
+"""
+Tests for HiddenMarkovModels.jl
+"""
+
+include("HiddenMarkovModels/HiddenMarkovModels.jl")
+
+@testset "HiddenMarkovModels.jl Tests" begin
+    test_toy_HMM()
+    test_GaussianHMM_constructor()
+    test_HMM_forward_and_back()
+    test_HMM_gamma_xi()
+    test_HMM_E_step()
+    test_HMM_M_step()
+    test_HMM_EM()
+end
+
+"""
+Tests for LDS.jl
+"""
+
+
+include("LDS/LDS.jl")
+
+@testset "LDS Tests" begin
+    test_LDS_with_params()
+    test_LDS_without_params()
+    test_LDS_E_Step()
+    test_LDS_M_Step!()
+    test_LDS_EM()
+    test_LDS_gradient()
+    test_LDS_Hessian()
+    test_EM_numeric_RTS()
+    test_EM_numeric_Direct()
+end
 
 """
 Tests for GaussianLDS.jl
